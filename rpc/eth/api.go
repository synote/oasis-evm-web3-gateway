package eth

import (
	"context"
	"crypto/sha512"
	"errors"
	"fmt"
	"math/big"
	"strings"

	"github.com/ethereum/go-ethereum/accounts/abi"
	"github.com/ethereum/go-ethereum/common"
	"github.com/ethereum/go-ethereum/common/hexutil"
	ethtypes "github.com/ethereum/go-ethereum/core/types"
	"github.com/ethereum/go-ethereum/eth/filters"
	"github.com/ethereum/go-ethereum/rlp"
	ethrpc "github.com/ethereum/go-ethereum/rpc"
	"github.com/oasisprotocol/oasis-core/go/common/logging"
<<<<<<< HEAD
	"github.com/oasisprotocol/oasis-core/go/common/quantity"
=======
	roothash "github.com/oasisprotocol/oasis-core/go/roothash/api"
	"github.com/oasisprotocol/oasis-core/go/roothash/api/block"
>>>>>>> 22eb39c8
	"github.com/oasisprotocol/oasis-sdk/client-sdk/go/client"
	"github.com/oasisprotocol/oasis-sdk/client-sdk/go/crypto/signature/secp256k1"
	"github.com/oasisprotocol/oasis-sdk/client-sdk/go/modules/accounts"
	"github.com/oasisprotocol/oasis-sdk/client-sdk/go/modules/core"
	"github.com/oasisprotocol/oasis-sdk/client-sdk/go/modules/evm"
	"github.com/oasisprotocol/oasis-sdk/client-sdk/go/types"

	"github.com/starfishlabs/oasis-evm-web3-gateway/indexer"
	"github.com/starfishlabs/oasis-evm-web3-gateway/model"
	"github.com/starfishlabs/oasis-evm-web3-gateway/rpc/utils"
)

<<<<<<< HEAD
=======
func estimateGasDummySigSpec() types.SignatureAddressSpec {
	pk := sha512.Sum512_256([]byte("estimateGas: dummy sigspec"))
	signer := secp256k1.NewSigner(pk[:])
	return types.NewSignatureAddressSpecSecp256k1Eth(signer.Public().(secp256k1.PublicKey))
}

>>>>>>> 22eb39c8
var (
	ErrInternalQuery              = errors.New("internal query error")
	ErrBlockNotFound              = errors.New("block not found")
	ErrTransactionNotFound        = errors.New("transaction not found")
	ErrTransactionReceiptNotFound = errors.New("transaction receipt not found")
	ErrOutOfIndex                 = errors.New("out of index")
	ErrMalformedTransaction       = errors.New("malformed transaction")

	// estimateGasSigSpec is a dummy signature spec used by the estimate gas method, as
	// otherwise transactions without signature would be underestimated.
	estimateGasSigSpec = estimateGasDummySigSpec()
)

<<<<<<< HEAD
=======
const revertErrorPrefix = "reverted: "

// Log is the Oasis Log.
type Log struct {
	Address common.Address
	Topics  []common.Hash
	Data    []byte
}

>>>>>>> 22eb39c8
// PublicAPI is the eth_ prefixed set of APIs in the Web3 JSON-RPC spec.
type PublicAPI struct {
	ctx     context.Context
	client  client.RuntimeClient
	backend indexer.Backend
	chainID uint32
	Logger  *logging.Logger
}

// NewPublicAPI creates an instance of the public ETH Web3 API.
func NewPublicAPI(
	ctx context.Context,
	client client.RuntimeClient,
	logger *logging.Logger,
	chainID uint32,
	backend indexer.Backend,
) *PublicAPI {
	return &PublicAPI{
		ctx:     ctx,
		client:  client,
		chainID: chainID,
		Logger:  logger,
		backend: backend,
	}
}

// roundParamFromBlockNum converts special BlockNumber values to the corresponding special round numbers.
func (api *PublicAPI) roundParamFromBlockNum(blockNum ethrpc.BlockNumber) (uint64, error) {
	switch blockNum {
	case ethrpc.PendingBlockNumber:
		// Oasis does not expose a pending block. Use the latest.
		return client.RoundLatest, nil
	case ethrpc.LatestBlockNumber:
		return client.RoundLatest, nil
	case ethrpc.EarliestBlockNumber:
		lrBlk, err := api.client.GetLastRetainedBlock(api.ctx)
		if err != nil {
			return 0, fmt.Errorf("failed to get last retained block: %w", err)
		}
		// TODO: Take Web3 pruning into account.
		return lrBlk.Header.Round, nil
	default:
		return uint64(blockNum), nil
	}
}

<<<<<<< HEAD
=======
func (api *PublicAPI) getRPCBlockData(oasisBlock *block.Block) (uint64, ethtypes.Transactions, uint64, []*ethtypes.Log, error) {
	encoded := oasisBlock.Header.EncodedHash()
	bHash, _ := encoded.MarshalBinary()
	blockNum := oasisBlock.Header.Round
	ethTxs := ethtypes.Transactions{}
	var gasUsed uint64
	var logs []*ethtypes.Log
	txResults, err := api.client.GetTransactionsWithResults(api.ctx, blockNum)
	if err != nil {
		api.Logger.Error("Failed to get transaction results", "number", blockNum, "error", err.Error())
		return 0, nil, 0, nil, err
	}

	for txIndex, item := range txResults {
		oasisTx := item.Tx
		if len(oasisTx.AuthProofs) != 1 || oasisTx.AuthProofs[0].Module != "evm.ethereum.v0" {
			// Skip non-Ethereum transactions.
			continue
		}

		// Extract raw Ethereum transaction for further processing.
		rawEthTx := oasisTx.Body
		// Decode the Ethereum transaction.
		ethTx := &ethtypes.Transaction{}
		err := rlp.DecodeBytes(rawEthTx, ethTx)
		if err != nil {
			api.Logger.Error("Failed to decode UnverifiedTransaction", "height", blockNum, "index", txIndex, "error", err.Error())
			continue
		}

		gasUsed += uint64(ethTx.Gas())
		ethTxs = append(ethTxs, ethTx)

		var oasisLogs []*Log
		resEvents := item.Events
		for eventIndex, event := range resEvents {
			if event.Code == 1 {
				log := &Log{}
				if err := cbor.Unmarshal(event.Value, log); err != nil {
					api.Logger.Error("Failed to unmarshal event value", "index", eventIndex)
					continue
				}
				oasisLogs = append(oasisLogs, log)
			}
		}

		logs = logs2EthLogs(oasisLogs, oasisBlock.Header.Round, common.BytesToHash(bHash), ethTx.Hash(), uint32(txIndex))
	}

	return blockNum, ethTxs, gasUsed, logs, nil
}

func (api *PublicAPI) getRPCBlock(oasisBlock *block.Block) (map[string]interface{}, error) {
	blockNum, ethTxs, gasUsed, logs, err := api.getRPCBlockData(oasisBlock)
	if err != nil {
		return nil, err
	}

	res, err := utils.ConvertToEthBlock(oasisBlock, ethTxs, logs, gasUsed)
	if err != nil {
		api.Logger.Debug("Failed to ConvertToEthBlock", "height", blockNum, "error", err.Error())
		return nil, err
	}
	return res, nil
}

>>>>>>> 22eb39c8
// GetBlockByNumber returns the block identified by number.
func (api *PublicAPI) GetBlockByNumber(blockNum ethrpc.BlockNumber, _ bool) (map[string]interface{}, error) {
	api.Logger.Debug("eth_getBlockByNumber", "number", blockNum)

	round, err := api.roundParamFromBlockNum(blockNum)
	if err != nil {
		err = fmt.Errorf("convert block number to round: %w", err)
		api.Logger.Error("GetBlock failed", "number", blockNum, "error", err.Error())
		return nil, err
	}

	blk, err := api.backend.GetBlockByNumber(round)
	if err != nil {
		api.Logger.Error("GetBlock failed", "number", blockNum, "error", err.Error())
		// Block doesn't exist, by web3 spec an empty response should be returned, not an error.
		return nil, ErrInternalQuery
	}

	return utils.ConvertToEthBlock(blk), nil
}

// GetBlockTransactionCountByNumber returns the number of transactions in the block.
func (api *PublicAPI) GetBlockTransactionCountByNumber(blockNum ethrpc.BlockNumber) (hexutil.Uint, error) {
	api.Logger.Debug("eth_getBlockTransactionCountByNumber", "number", blockNum.Int64())

	round, err := api.roundParamFromBlockNum(blockNum)
	if err != nil {
		err = fmt.Errorf("convert block number to round: %w", err)
		api.Logger.Error("GetBlock failed", "number", blockNum, "error", err.Error())
		return 0, err
	}
	n, err := api.backend.GetBlockTransactionCountByNumber(round)
	if err != nil {
		api.Logger.Error("Query failed", "number", blockNum, "error", err.Error())
		return 0, ErrInternalQuery
	}

	return hexutil.Uint(n), nil
}

func (api *PublicAPI) GetStorageAt(address common.Address, position hexutil.Big, blockNum ethrpc.BlockNumber) (hexutil.Big, error) {
	api.Logger.Debug("eth_getStorage", "address", address, "position", position, "block_num", blockNum)

	round, err := api.roundParamFromBlockNum(blockNum)
	if err != nil {
		err = fmt.Errorf("convert block number to round: %w", err)
		api.Logger.Error("GetBlock failed", "number", blockNum, "error", err.Error())
		return hexutil.Big{}, err
	}
	// EVM module takes index as H256, which needs leading zeros.
	position256 := make([]byte, 32)
	// Unmarshalling to hexutil.Big rejects overlong inputs. Verify in `TestRejectOverlong`.
	position.ToInt().FillBytes(position256)

	ethmod := evm.NewV1(api.client)
	res, err := ethmod.Storage(api.ctx, round, address[:], position256)
	if err != nil {
		api.Logger.Error("failed to query storage", "err", err)
		return hexutil.Big{}, ErrInternalQuery
	}
	// Some apps expect no leading zeros, so output as big integer.
	var resultBI big.Int
	resultBI.SetBytes(res)
	return hexutil.Big(resultBI), nil
}

// GetBalance returns the provided account's balance up to the provided block number.
func (api *PublicAPI) GetBalance(address common.Address, blockNum ethrpc.BlockNumber) (*hexutil.Big, error) {
	ethmod := evm.NewV1(api.client)
	round, err := api.roundParamFromBlockNum(blockNum)
	if err != nil {
		return nil, fmt.Errorf("convert block number to round: %w", err)
	}
	res, err := ethmod.Balance(api.ctx, round, address[:])
	if err != nil {
		api.Logger.Error("Get balance failed")
		return nil, err
	}

	return (*hexutil.Big)(res.ToBigInt()), nil
}

// ChainId return the EIP-155  chain id for the current network
func (api *PublicAPI) ChainId() (*hexutil.Big, error) {
	return (*hexutil.Big)(big.NewInt(int64(api.chainID))), nil
}

// GasPrice returns a suggestion for a gas price for legacy transactions.
func (api *PublicAPI) GasPrice() (*hexutil.Big, error) {
	coremod := core.NewV1(api.client)
	mgp, err := coremod.MinGasPrice(api.ctx)
	if err != nil {
		api.Logger.Error("Qeury MinGasPrice failed", "error", err)
		return nil, err
	}
	nativeMGP := mgp[types.NativeDenomination]
	return (*hexutil.Big)(nativeMGP.ToBigInt()), nil
}

// GetBlockTransactionCountByHash returns the number of transactions in the block identified by hash.
func (api *PublicAPI) GetBlockTransactionCountByHash(blockHash common.Hash) (hexutil.Uint, error) {
	api.Logger.Debug("eth_getBlockTransactionCountByHash", "hash", blockHash.Hex())

	n, err := api.backend.GetBlockTransactionCountByHash(blockHash)
	if err != nil {
		api.Logger.Error("Query failed", "hash", blockHash, "error", err.Error())
		return 0, ErrInternalQuery
	}

	return hexutil.Uint(n), nil
}

// GetTransactionCount returns the number of transactions the given address has sent for the given block number.
func (api *PublicAPI) GetTransactionCount(ethAddr common.Address, blockNum ethrpc.BlockNumber) (*hexutil.Uint64, error) {
	api.Logger.Debug("eth_getTransactionCount", "address", ethAddr.Hex(), "blockNumber", blockNum)
	accountsMod := accounts.NewV1(api.client)
	accountsAddr := types.NewAddressRaw(types.AddressV0Secp256k1EthContext, ethAddr[:])

	round, err := api.roundParamFromBlockNum(blockNum)
	if err != nil {
		return nil, fmt.Errorf("convert block number to round: %w", err)
	}
	nonce, err := accountsMod.Nonce(api.ctx, round, accountsAddr)
	if err != nil {
		return nil, err
	}

	return (*hexutil.Uint64)(&nonce), nil
}

// GetCode returns the contract code at the given address and block number.
func (api *PublicAPI) GetCode(address common.Address, blockNum ethrpc.BlockNumber) (hexutil.Bytes, error) {
	ethmod := evm.NewV1(api.client)
	round, err := api.roundParamFromBlockNum(blockNum)
	if err != nil {
		api.Logger.Error("GetBlock failed", "number", blockNum, "error", err.Error())
		return nil, fmt.Errorf("convert block number to round: %w", err)
	}
	res, err := ethmod.Code(api.ctx, round, address[:])
	if err != nil {
		return nil, err
	}

	return res, nil
}

type revertError struct {
	error
	reason string `json:"reason"`
}

// ErrorData returns the ABI encoded error reason.
func (e *revertError) ErrorData() interface{} {
	return e.reason
}

// NewRevertError returns an revert error with ABI encoded revert reason.
func (api *PublicAPI) NewRevertError(revertErr error) *revertError {
	// ABI encoded function.
	abiReason := []byte{0x08, 0xc3, 0x79, 0xa0} // Keccak256("Error(string)")

	// ABI encode the revert reason string.
	revertReason := strings.TrimPrefix(revertErr.Error(), revertErrorPrefix)
	typ, _ := abi.NewType("string", "", nil)
	unpacked, err := (abi.Arguments{{Type: typ}}).Pack(revertReason)
	if err != nil {
		api.Logger.Error("failed to encode revert error", "revert_reason", revertReason, "err", err)
		return &revertError{
			error: revertErr,
		}
	}
	abiReason = append(abiReason, unpacked...)

	return &revertError{
		error:  revertErr,
		reason: hexutil.Encode(abiReason),
	}
}

// Call executes the given transaction on the state for the given block number.
// this function doesn't make any changes in the evm state of blockchain
func (api *PublicAPI) Call(args utils.TransactionArgs, blockNum ethrpc.BlockNumber, _ *utils.StateOverride) (hexutil.Bytes, error) {
	api.Logger.Info("eth_call", "args", args)
	var (
		amount   = []byte{0}
		input    = []byte{}
		sender   = common.Address{1}
		gasPrice = []byte{1}
		// This gas cap should be enough for SimulateCall an ethereum transaction
		gas uint64 = 30_000_000
	)
	round, err := api.roundParamFromBlockNum(blockNum)
	if err != nil {
		api.Logger.Error("GetBlock failed", "number", blockNum, "error", err.Error())
		return nil, fmt.Errorf("convert block number to round: %w", err)
	}

	if args.To == nil {
		return []byte{}, errors.New("to address not specified")
	}
	if args.GasPrice != nil {
		gasPrice = args.GasPrice.ToInt().Bytes()
	}
	if args.Gas != nil {
		gas = uint64(*args.Gas)
	}
	if args.Value != nil {
		amount = args.Value.ToInt().Bytes()
	}
	if args.Data != nil {
		input = *args.Data
	}
	if args.From != nil {
		sender = *args.From
	}

	res, err := evm.NewV1(api.client).SimulateCall(
		api.ctx,
		round,
		gasPrice,
		gas,
		sender.Bytes(),
		args.To.Bytes(),
		amount,
		input,
	)
	if err != nil {
		if strings.HasPrefix(err.Error(), revertErrorPrefix) {
			revertErr := api.NewRevertError(err)
			api.Logger.Error("failed to execute SimulateCall, reverted", "error", err, "reason", revertErr.reason)
			return nil, revertErr
		}
		api.Logger.Error("failed to execute SimulateCall", "error", err)
		return nil, err
	}

	api.Logger.Info("eth_call response", "args", args, "resp", res)

	return res, nil
}

// SendRawTransaction send a raw Ethereum transaction.
func (api *PublicAPI) SendRawTransaction(data hexutil.Bytes) (common.Hash, error) {
	api.Logger.Debug("eth_sendRawTransaction", "length", len(data))

	// Decode the Ethereum transaction.
	ethTx := &ethtypes.Transaction{}
	if err := rlp.DecodeBytes(data, ethTx); err != nil {
		api.Logger.Error("failed to decode raw transaction data", "err", err.Error())
		return common.Hash{}, ErrMalformedTransaction
	}

	// Generate an Ethereum transaction that is handled by the EVM module.
	utx := types.UnverifiedTransaction{
		Body: data,
		AuthProofs: []types.AuthProof{
			{Module: "evm.ethereum.v0"},
		},
	}

	err := api.client.SubmitTxNoWait(api.ctx, &utx)
	if err != nil {
		api.Logger.Warn("failed to submit transaction", "err", err.Error())
		return ethTx.Hash(), err
	}

	return ethTx.Hash(), nil
}

// EstimateGas returns an estimate of gas usage for the given transaction .
func (api *PublicAPI) EstimateGas(args utils.TransactionArgs, blockNum *ethrpc.BlockNumber) (hexutil.Uint64, error) {
	api.Logger.Debug("eth_estimateGas", "args", args, "block_num", blockNum)
	if args.From == nil {
		// This may make sense if from not specified
		args.From = &common.Address{}
	}
	if args.Value == nil {
		args.Value = (*hexutil.Big)(big.NewInt(0))
	}
	if args.Data == nil {
		args.Data = (*hexutil.Bytes)(&[]byte{})
	}

	ethTxValue := args.Value.ToInt().Bytes()
	ethTxData := args.Data

	var tx *types.Transaction
	round := client.RoundLatest
	if blockNum != nil {
		var err error
		round, err = api.roundParamFromBlockNum(*blockNum)
		if err != nil {
			err = fmt.Errorf("convert block number to round: %w", err)
			api.Logger.Error("Failed to EstimateGas", "error", err.Error())
			return 0, err
		}
	}
	if args.To == nil {
		// evm.create
		tx = evm.NewV1(api.client).Create(ethTxValue, *ethTxData).AppendAuthSignature(estimateGasSigSpec, 0).GetTransaction()
	} else {
		// evm.call
		tx = evm.NewV1(api.client).Call(args.To.Bytes(), ethTxValue, *ethTxData).AppendAuthSignature(estimateGasSigSpec, 0).GetTransaction()
	}

	var ethAddress [20]byte
	copy(ethAddress[:], args.From[:])
	gas, err := core.NewV1(api.client).EstimateGasForCaller(api.ctx, round, types.CallerAddress{EthAddress: &ethAddress}, tx)
	if err != nil {
		api.Logger.Error("Failed to EstimateGas", "error", err.Error())
		return 0, ErrInternalQuery
	}

	api.Logger.Debug("eth_estimateGas result", "gas", gas)

	return hexutil.Uint64(gas), nil
}

// GetBlockByHash returns the block identified by hash.
func (api *PublicAPI) GetBlockByHash(blockHash common.Hash, fullTx bool) (map[string]interface{}, error) {
	api.Logger.Debug("eth_getBlockByHash", "hash", blockHash.Hex(), "full", fullTx)
	blk, err := api.backend.GetBlockByHash(blockHash)
	if err != nil {
		api.Logger.Error("Matched block error, block hash: ", blockHash)
		// Block doesn't exist, by web3 spec an empty response should be returned, not an error.
		return nil, ErrInternalQuery
	}

	return utils.ConvertToEthBlock(blk), nil
}

func (api *PublicAPI) getRPCTransaction(dbTx *model.Transaction) (*utils.RPCTransaction, error) {
	dbTxRef, err := api.backend.QueryTransactionRef(dbTx.Hash)
	if err != nil {
		api.Logger.Error("Failed to QueryTransactionRef", "hash", dbTx.Hash)
		return nil, ErrInternalQuery
	}
	blockHash := common.HexToHash(dbTxRef.BlockHash)
	txIndex := hexutil.Uint64(dbTxRef.Index)
	resTx, err := utils.NewRPCTransaction(dbTx, blockHash, dbTxRef.Round, txIndex)
	if err != nil {
		api.Logger.Error("Failed to NewRPCTransaction", "hash", dbTx.Hash, "error", err.Error())
		return nil, ErrInternalQuery
	}
	return resTx, nil
}

// GetTransactionByHash returns the transaction identified by hash.
func (api *PublicAPI) GetTransactionByHash(hash common.Hash) (*utils.RPCTransaction, error) {
	api.Logger.Debug("eth_getTransactionByHash", "hash", hash.Hex())

	dbTx, err := api.backend.QueryTransaction(hash)
	if err != nil {
		api.Logger.Error("Failed to QueryTransaction", "hash", hash.String(), "error", err.Error())
		// Transaction doesn't exist, by web3 spec an empty response should be returned, not an error.
		return nil, nil
	}

	return api.getRPCTransaction(dbTx)
}

// GetTransactionByBlockHashAndIndex returns the transaction for the given block hash and index.
func (api *PublicAPI) GetTransactionByBlockHashAndIndex(blockHash common.Hash, index uint32) (*utils.RPCTransaction, error) {
	api.Logger.Debug("eth_getTransactionByBlockHashAndIndex", "hash", blockHash.Hex(), "index", index)

	dbBlock, err := api.backend.GetBlockByHash(blockHash)
	if err != nil {
		api.Logger.Error("Matched block error, block hash: ", blockHash)
		// Block doesn't exist, by web3 spec an empty response should be returned, not an error.
		return nil, nil
	}
	l := len(dbBlock.Transactions)
	if uint32(l) <= index {
		api.Logger.Error("out of index", "tx len:", l, "index:", index)
		return nil, ErrOutOfIndex
	}

	return api.getRPCTransaction(dbBlock.Transactions[index])
}

// GetTransactionByBlockNumberAndIndex returns the transaction identified by number and index.
func (api *PublicAPI) GetTransactionByBlockNumberAndIndex(blockNum ethrpc.BlockNumber, index uint32) (*utils.RPCTransaction, error) {
	api.Logger.Debug("eth_getTransactionByBlockNumberAndIndex", "number", blockNum, "index", index)
	round, err := api.roundParamFromBlockNum(blockNum)
	if err != nil {
		err = fmt.Errorf("convert block number to round: %w", err)
		api.Logger.Error("Failed to QueryBlockHash", "number", blockNum, "error", err.Error())
		return nil, err
	}
	blockHash, err := api.backend.QueryBlockHash(round)
	if err != nil {
		api.Logger.Error("Failed to QueryBlockHash", "number", blockNum, "error", err.Error())
		// Block doesn't exist, by web3 spec an empty response should be returned, not an error.
		return nil, nil
	}

	return api.GetTransactionByBlockHashAndIndex(blockHash, index)
}

// GetTransactionReceipt returns the transaction receipt by hash.
func (api *PublicAPI) GetTransactionReceipt(txHash common.Hash) (map[string]interface{}, error) {
	api.Logger.Debug("eth_getTransactionReceipt", "hash", txHash.Hex())
	//dbTx, err := api.backend.QueryTransaction(txHash)
	//if err != nil {
	//	api.Logger.Error("failed query transaction round and index", "hash", txHash.Hex(), "error", err.Error())
	//	// Transaction doesn't exist, don't return an error, but empty response.
	//	return nil, nil
	//}
	//// all tx results in block.
	//txResults, err := api.client.GetTransactionsWithResults(api.ctx, dbTx.Round)
	//if err != nil {
	//	api.Logger.Error("failed to get transaction results", "round", dbTx.Round, "error", err.Error())
	//	return nil, err
	//}
	//
	//// filter out all eth tx results.
	//ethTxResults := []*client.TransactionWithResults{}
	//for _, res := range txResults {
	//	utx := res.Tx
	//	if len(utx.AuthProofs) != 1 || utx.AuthProofs[0].Module != "evm.ethereum.v0" {
	//		continue
	//	}
	//	ethTxResults = append(ethTxResults, res)
	//}
	//if len(ethTxResults) == 0 || len(ethTxResults)-1 < int(dbTx.Index) {
	//	return nil, errors.New("out of index")
	//}
	//
	//utx := txResults[dbTx.Index].Tx
	//ethTx, err := api.backend.Decode(&utx)
	//if err != nil {
	//	api.Logger.Error("decode utx error", err.Error())
	//	return nil, err
	//}
	//
	//// cumulativeGasUsed
	//cumulativeGasUsed := uint64(0)
	//for i := 0; i <= int(dbTx.Index) && i < len(ethTxResults); i++ {
	//	tx, err := api.backend.Decode(&txResults[i].Tx)
	//	if err != nil {
	//		api.Logger.Error("decode utx error", err.Error())
	//		return nil, err
	//	}
	//	cumulativeGasUsed += tx.Gas
	//}
	//
	//// status
	//status := uint8(0)
	//if txResults[dbTx.Index].Result.IsSuccess() {
	//	status = uint8(ethtypes.ReceiptStatusSuccessful)
	//} else {
	//	status = uint8(ethtypes.ReceiptStatusFailed)
	//}
	//
	//// logs
	//oasisLogs := []*indexer.Log{}
	//for i, ev := range txResults[dbTx.Index].Events {
	//	if ev.Code == 1 {
	//		log := &indexer.Log{}
	//		if err := cbor.Unmarshal(ev.Value, log); err != nil {
	//			api.Logger.Error("failed unmarshal event value", "index", i)
	//			continue
	//		}
	//		oasisLogs = append(oasisLogs, log)
	//	}
	//}
	//logs := indexer.Logs2EthLogs(oasisLogs, dbTx.Round, common.HexToHash(dbTx.BlockHash), txHash, dbTx.Index)
	//receipt := map[string]interface{}{
	//	"status":            hexutil.Uint(status),
	//	"cumulativeGasUsed": hexutil.Uint64(cumulativeGasUsed),
	//	"logsBloom":         ethtypes.BytesToBloom(ethtypes.LogsBloom(logs)),
	//	"logs":              logs,
	//	"transactionHash":   txHash.Hex(),
	//	"gasUsed":           hexutil.Uint64(ethTx.Gas),
	//	"type":              hexutil.Uint64(ethTx.Type),
	//	"blockHash":         dbTx.BlockHash,
	//	"blockNumber":       hexutil.Uint64(dbTx.Round),
	//	"transactionIndex":  hexutil.Uint64(dbTx.Index),
	//	"from":              ethTx.FromAddr,
	//	"to":                ethTx.ToAddr,
	//}
	//if logs == nil {
	//	receipt["logs"] = []*ethtypes.Log{}
	//}
	//if len(ethTx.ToAddr) == 0 && txResults[dbTx.Index].Result.IsSuccess() {
	//	var out []byte
	//	if err := cbor.Unmarshal(txResults[dbTx.Index].Result.Ok, &out); err != nil {
	//		return nil, err
	//	}
	//	receipt["contractAddress"] = common.BytesToAddress(out)
	//}

	receipt, err := api.backend.GetTransactionReceipt(txHash)
	if err != nil {
		api.Logger.Error("failed to get transaction receipt, err:", err)
		return nil, nil
	}

<<<<<<< HEAD
=======
	// logs
	oasisLogs := []*Log{}
	for i, ev := range txResults[txRef.Index].Events {
		if ev.Code == 1 {
			log := &Log{}
			if err := cbor.Unmarshal(ev.Value, log); err != nil {
				api.Logger.Error("failed unmarshal event value", "index", i)
				continue
			}
			oasisLogs = append(oasisLogs, log)
		}
	}
	logs := logs2EthLogs(oasisLogs, txRef.Round, common.HexToHash(txRef.BlockHash), txHash, txRef.Index)
	receipt := map[string]interface{}{
		"status":            hexutil.Uint(status),
		"cumulativeGasUsed": hexutil.Uint64(cumulativeGasUsed),
		"logsBloom":         ethtypes.BytesToBloom(ethtypes.LogsBloom(logs)),
		"logs":              logs,
		"transactionHash":   txHash.Hex(),
		"gasUsed":           hexutil.Uint64(ethTx.Gas),
		"type":              hexutil.Uint64(ethTx.Type),
		"blockHash":         txRef.BlockHash,
		"blockNumber":       hexutil.Uint64(txRef.Round),
		"transactionIndex":  hexutil.Uint64(txRef.Index),
		"from":              nil,
		"to":                nil,
		"contractAddress":   nil,
	}
	if ethTx.FromAddr != "" {
		receipt["from"] = ethTx.FromAddr
	}
	if ethTx.ToAddr != "" {
		receipt["to"] = ethTx.ToAddr
	}
	if logs == nil {
		receipt["logs"] = [][]*ethtypes.Log{}
	}
	if ethTx.ToAddr == "" && txResults[txRef.Index].Result.IsSuccess() {
		var out []byte
		if err := cbor.Unmarshal(txResults[txRef.Index].Result.Ok, &out); err != nil {
			return nil, err
		}
		receipt["contractAddress"] = common.BytesToAddress(out)
	}
	api.Logger.Debug("eth_getTransactionReceipt done", "receipt", receipt)
>>>>>>> 22eb39c8
	return receipt, nil
}

func (api *PublicAPI) GetLogs(filter filters.FilterCriteria) ([]*ethtypes.Log, error) {
	api.Logger.Debug("eth_getLogs", "filter", filter)

	startRoundInclusive := client.RoundLatest
	endRoundInclusive := client.RoundLatest
	if filter.BlockHash != nil {
		round, err := api.backend.QueryBlockRound(*filter.BlockHash)
		if err != nil {
			return nil, fmt.Errorf("query block round: %w", err)
		}
		startRoundInclusive = round
		endRoundInclusive = round
	} else {
		if filter.FromBlock != nil {
			round, err := api.roundParamFromBlockNum(ethrpc.BlockNumber(filter.FromBlock.Int64()))
			if err != nil {
				return nil, fmt.Errorf("convert from block number to round: %w", err)
			}
			startRoundInclusive = round
		}
		if filter.ToBlock != nil {
			round, err := api.roundParamFromBlockNum(ethrpc.BlockNumber(filter.ToBlock.Int64()))
			if err != nil {
				return nil, fmt.Errorf("convert to block number to round: %w", err)
			}
			endRoundInclusive = round
		}
	}

	// Warning: this is unboundedly expensive
	//var ethLogs []*ethtypes.Log
	//for round := startRoundInclusive; ; /* see explicit break */ round++ {
	//	dbLogs, err := api.backend.GetLogs(*filter.BlockHash)
	//	if err != nil {
	//		api.Logger.Error("get logs, err:", err)
	//		continue
	//	}
	//	// TODO: filter addresses and topics
	//	blockLogs := utils.DbLogs2EthLogs(dbLogs)
	//	ethLogs = append(ethLogs, blockLogs...)
	//
	//	if round == endRoundInclusive {
	//		break
	//	}
	//}

	ethLogs := []*ethtypes.Log{}
	dbLogs, err := api.backend.GetLogs(*filter.BlockHash, startRoundInclusive, endRoundInclusive)
	if err != nil {
		return ethLogs, nil
	}
	ethLogs = utils.Db2EthLogs(dbLogs)

	api.Logger.Debug("eth_getLogs response", "resp", ethLogs)

	return ethLogs, nil
}

func (api *PublicAPI) GetBlockHash(blockNum ethrpc.BlockNumber, _ bool) (common.Hash, error) {
	round, err := api.roundParamFromBlockNum(blockNum)
	if err != nil {
		return [32]byte{}, fmt.Errorf("convert block number to round: %w", err)
	}
	return api.backend.QueryBlockHash(round)
}

func (api *PublicAPI) BlockNumber() (hexutil.Uint64, error) {
	api.Logger.Debug("eth_getBlockNumber start")
	blockNumber, err := api.backend.BlockNumber()
	if err != nil {
		api.Logger.Error("failed to get the latest block number", "err:", err)
		return 0, err
	}
	api.Logger.Debug("eth_getBlockNumber get the current number", "blockNumber:", blockNumber)

	return hexutil.Uint64(blockNumber), nil
}

// Accounts returns the list of accounts available to this node.
func (api *PublicAPI) Accounts() ([]common.Address, error) {
	api.Logger.Debug("eth_accounts")

	addresses := make([]common.Address, 0) // return [] instead of nil if empty

	return addresses, nil
}

// Mining returns whether or not this node is currently mining. Always false.
func (api *PublicAPI) Mining() bool {
	api.Logger.Debug("eth_mining")
	return false
}

// Hashrate returns the current node's hashrate. Always 0.
func (api *PublicAPI) Hashrate() hexutil.Uint64 {
	api.Logger.Debug("eth_hashrate")
	return 0
}<|MERGE_RESOLUTION|>--- conflicted
+++ resolved
@@ -16,12 +16,12 @@
 	"github.com/ethereum/go-ethereum/rlp"
 	ethrpc "github.com/ethereum/go-ethereum/rpc"
 	"github.com/oasisprotocol/oasis-core/go/common/logging"
-<<<<<<< HEAD
+
 	"github.com/oasisprotocol/oasis-core/go/common/quantity"
-=======
+
 	roothash "github.com/oasisprotocol/oasis-core/go/roothash/api"
 	"github.com/oasisprotocol/oasis-core/go/roothash/api/block"
->>>>>>> 22eb39c8
+
 	"github.com/oasisprotocol/oasis-sdk/client-sdk/go/client"
 	"github.com/oasisprotocol/oasis-sdk/client-sdk/go/crypto/signature/secp256k1"
 	"github.com/oasisprotocol/oasis-sdk/client-sdk/go/modules/accounts"
@@ -34,15 +34,14 @@
 	"github.com/starfishlabs/oasis-evm-web3-gateway/rpc/utils"
 )
 
-<<<<<<< HEAD
-=======
+
 func estimateGasDummySigSpec() types.SignatureAddressSpec {
 	pk := sha512.Sum512_256([]byte("estimateGas: dummy sigspec"))
 	signer := secp256k1.NewSigner(pk[:])
 	return types.NewSignatureAddressSpecSecp256k1Eth(signer.Public().(secp256k1.PublicKey))
 }
 
->>>>>>> 22eb39c8
+
 var (
 	ErrInternalQuery              = errors.New("internal query error")
 	ErrBlockNotFound              = errors.New("block not found")
@@ -56,8 +55,7 @@
 	estimateGasSigSpec = estimateGasDummySigSpec()
 )
 
-<<<<<<< HEAD
-=======
+
 const revertErrorPrefix = "reverted: "
 
 // Log is the Oasis Log.
@@ -67,7 +65,6 @@
 	Data    []byte
 }
 
->>>>>>> 22eb39c8
 // PublicAPI is the eth_ prefixed set of APIs in the Web3 JSON-RPC spec.
 type PublicAPI struct {
 	ctx     context.Context
@@ -114,8 +111,7 @@
 	}
 }
 
-<<<<<<< HEAD
-=======
+
 func (api *PublicAPI) getRPCBlockData(oasisBlock *block.Block) (uint64, ethtypes.Transactions, uint64, []*ethtypes.Log, error) {
 	encoded := oasisBlock.Header.EncodedHash()
 	bHash, _ := encoded.MarshalBinary()
@@ -182,7 +178,6 @@
 	return res, nil
 }
 
->>>>>>> 22eb39c8
 // GetBlockByNumber returns the block identified by number.
 func (api *PublicAPI) GetBlockByNumber(blockNum ethrpc.BlockNumber, _ bool) (map[string]interface{}, error) {
 	api.Logger.Debug("eth_getBlockByNumber", "number", blockNum)
@@ -681,8 +676,7 @@
 		return nil, nil
 	}
 
-<<<<<<< HEAD
-=======
+
 	// logs
 	oasisLogs := []*Log{}
 	for i, ev := range txResults[txRef.Index].Events {
@@ -728,7 +722,6 @@
 		receipt["contractAddress"] = common.BytesToAddress(out)
 	}
 	api.Logger.Debug("eth_getTransactionReceipt done", "receipt", receipt)
->>>>>>> 22eb39c8
 	return receipt, nil
 }
 
